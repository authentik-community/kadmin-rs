//! kadm5 principal

use std::time::Duration;

use bitflags::bitflags;
use chrono::{DateTime, Utc};
use getset::Getters;
use kadmin_sys::*;
#[cfg(feature = "python")]
use pyo3::prelude::*;

use crate::{
<<<<<<< HEAD
    conv::{c_string_to_string, ts_to_dt, unparse_name, delta_to_dur},
    error::Result,
=======
    conv::{c_string_to_string, delta_to_dur, ts_to_dt},
    error::{Result, krb5_error_code_escape_hatch},
>>>>>>> 8398295c
    kadmin::{KAdmin, KAdminImpl},
};

bitflags! {
    /// Attributes set on a principal
    ///
    /// See `man kadmin(1)`, under the `add_principal` section for an explanation
    #[repr(transparent)]
    #[derive(Debug, Clone, Copy, PartialEq, Eq, Hash)]
    pub struct PrincipalAttributes: i32 {
        /// Prohibits the principal from obtaining postdated tickets
        const DisallowPostated = KRB5_KDB_DISALLOW_POSTDATED as i32;
        /// Prohibits the principal from obtaining forwardable tickets
        const DisallowForwardable = KRB5_KDB_DISALLOW_FORWARDABLE as i32;
        /// Specifies that a Ticket-Granting Service (TGS) request for a service ticket for the principal is not permitted
        const DisallowTgtBased = KRB5_KDB_DISALLOW_TGT_BASED as i32;
        /// Prohibits the principal from obtaining renewable tickets
        const DisallowRenewable = KRB5_KDB_DISALLOW_RENEWABLE as i32;
        /// Prohibits the principal from obtaining proxiable tickets
        const DisallowProxiable = KRB5_KDB_DISALLOW_PROXIABLE as i32;
        /// Disables user-to-user authentication for the principal by prohibiting this principal from obtaining a session key for another user
        const DisallowDupSkey = KRB5_KDB_DISALLOW_DUP_SKEY as i32;
        /// Forbids the issuance of any tickets for the principal
        const DisallowAllTix = KRB5_KDB_DISALLOW_ALL_TIX as i32;
        /// Requires the principal to preauthenticate before being allowed to kinit
        const RequiresPreAuth = KRB5_KDB_REQUIRES_PRE_AUTH as i32;
        /// Requires the principal to preauthenticate using a hardware device before being allowed to kinit
        const RequiresHwAuth = KRB5_KDB_REQUIRES_HW_AUTH as i32;
        /// Force a password change
        const RequiresPwChange = KRB5_KDB_REQUIRES_PWCHANGE as i32;
        /// Prohibits the issuance of service tickets for the principal
        const DisallowSvr = KRB5_KDB_DISALLOW_SVR as i32;
        /// Marks the principal as a password change service principal
        const PwChangeService = KRB5_KDB_PWCHANGE_SERVICE as i32;
        /// An AS_REQ for a principal with this bit set and an encrytion type of ENCTYPE_DES_CBC_CRC causes the encryption type ENCTYPE_DES_CBC_MD5 to be used instead
        const SupportDesMd5 = KRB5_KDB_SUPPORT_DESMD5 as i32;
        /// Allow kadmin administrators with `add` acls to modify the principal until this bit is cleared
        const NewPrinc = KRB5_KDB_NEW_PRINC as i32;
        /// Sets the OK-AS-DELEGATE flag on tickets issued for use with the principal as the service, which clients may use as a hint that credentials can and should be delegated when authenticating to the service
        const OkAsDelegate = KRB5_KDB_OK_AS_DELEGATE as i32;
        /// Sets the service to allow the use of S4U2Self
        const OkToAuthAsDelegate = KRB5_KDB_OK_TO_AUTH_AS_DELEGATE as i32;
        /// Prevents PAC or AD-SIGNEDPATH data from being added to service tickets for the principal
        const NoAuthDataRequired = KRB5_KDB_NO_AUTH_DATA_REQUIRED as i32;
        /// Prevents keys for the principal from being extracted or set to a known value by the kadmin protocol
        const LockdownKeys = KRB5_KDB_LOCKDOWN_KEYS as i32;

        const _ = !0;
    }
}

/// A kadm5 principal
<<<<<<< HEAD
#[derive(Debug, Getters)]
#[getset(get = "pub")]
=======
#[derive(Debug)]
#[allow(dead_code)] // TODO: remove me once implemented
#[cfg_attr(feature = "python", pyclass(get_all))]
>>>>>>> 8398295c
pub struct Principal {
    /// The principal name
    name: String,
<<<<<<< HEAD
    /// When the principal expires
    expire_time: Option<DateTime<Utc>>,
    /// When the password was last changed
    last_password_change: Option<DateTime<Utc>>,
    /// When the password expires
    password_expiration: Option<DateTime<Utc>>,
    /// Max ticket life
    max_life: Option<Duration>,
    /// Last principal to modify this principal
    modified_by: String,
    /// When the principal was last modified
    modified_at: Option<DateTime<Utc>>,
    /// See [`PrincipalAttributes`]
    attributes: PrincipalAttributes,
    /// Current key version number
=======
    expire_time: Option<DateTime<Utc>>,
    last_password_change: Option<DateTime<Utc>>,
    password_expiration: Option<DateTime<Utc>>,
    max_life: Option<Duration>,
    modified_by: String,
    modified_at: Option<DateTime<Utc>>,
    // TODO: enum
    attributes: i32,
>>>>>>> 8398295c
    kvno: u32,
    /// Master key version number
    mkvno: u32,
    /// Associated policy
    policy: Option<String>,
    /// Extra attributes
    aux_attributes: i64,
<<<<<<< HEAD
    /// Max renewable ticket life
    max_renewable_life: Option<Duration>,
    /// When the last successful authentication occurred
    last_success: Option<DateTime<Utc>>,
    /// When the last failed authentication occurred
    last_failed: Option<DateTime<Utc>>,
    /// Number of failed authentication attempts
=======
    max_renewable_life: Option<Duration>,
    last_success: Option<DateTime<Utc>>,
    last_failed: Option<DateTime<Utc>>,
>>>>>>> 8398295c
    fail_auth_count: u32,
}

impl Principal {
    /// Create a [`Principal`] from [`_kadm5_principal_ent_t`]
    pub(crate) fn from_raw(kadmin: &KAdmin, entry: &_kadm5_principal_ent_t) -> Result<Self> {
        Ok(Self {
            name: unparse_name(&kadmin.context, entry.principal)?,
            expire_time: ts_to_dt(entry.princ_expire_time)?,
            last_password_change: ts_to_dt(entry.last_pwd_change)?,
            password_expiration: ts_to_dt(entry.pw_expiration)?,
<<<<<<< HEAD
            max_life: delta_to_dur(entry.max_life),
            modified_by: unparse_name(&kadmin.context, entry.mod_name)?,
=======
            max_life: delta_to_dur(entry.max_life.into()),
            modified_by,
>>>>>>> 8398295c
            modified_at: ts_to_dt(entry.mod_date)?,
            attributes: PrincipalAttributes::from_bits_retain(entry.attributes),
            kvno: entry.kvno,
            mkvno: entry.mkvno,
            policy: if !entry.policy.is_null() {
                Some(c_string_to_string(entry.policy)?)
            } else {
                None
            },
            aux_attributes: entry.aux_attributes,
<<<<<<< HEAD
            max_renewable_life: delta_to_dur(entry.max_renewable_life),
=======
            max_renewable_life: delta_to_dur(entry.max_renewable_life.into()),
>>>>>>> 8398295c
            last_success: ts_to_dt(entry.last_success)?,
            last_failed: ts_to_dt(entry.last_failed)?,
            fail_auth_count: entry.fail_auth_count,
        })
    }

    /// Construct a new [`PrincipalBuilder`] for a principal with `name`
    pub fn builder(name: &str) -> PrincipalBuilder {
        PrincipalBuilder::new(name)
    }

    /// Change the password of the principal
    pub fn change_password<K: KAdminImpl>(&self, kadmin: &K, password: &str) -> Result<()> {
        kadmin.principal_change_password(&self.name, password)
    }
}

/// Utility to create a principal
#[derive(Clone, Debug, Default)]
pub struct PrincipalBuilder {
    pub(crate) name: String,
    pub(crate) mask: i64,
    pub(crate) expire_time: Option<Option<DateTime<Utc>>>,
    pub(crate) password_expiration: Option<Option<DateTime<Utc>>>,
    pub(crate) max_life: Option<Option<Duration>>,
    pub(crate) attributes: Option<PrincipalAttributes>,
    pub(crate) policy: Option<Option<String>>,
    pub(crate) max_renewable_life: Option<Option<Duration>>,
    pub(crate) key: PrincipalBuilderKey,
}

// TODO: enctypes
// TODO: db_args
impl PrincipalBuilder {
    /// Construct a new [`PrincipalBuilder`] for a principal with `name`
    pub fn new(name: &str) -> Self {
        Self {
            name: name.to_string(),
            ..Default::default()
        }
    }

    /// Set the principal name
    pub fn name(mut self, name: &str) -> Self {
        self.name = name.to_string();
        self
    }

    /// Set the expiry time for the principal
    ///
    /// Pass `None` to clear it. Defaults to not set
    pub fn expire_time(mut self, expire_time: Option<DateTime<Utc>>) -> Self {
        self.expire_time = Some(expire_time);
        self.mask |= KADM5_PRINC_EXPIRE_TIME as i64;
        self
    }

    /// Set the password expiration for the principal
    ///
    /// Pass `None` to clear it. Defaults to not set
    pub fn password_expiration(mut self, password_expiration: Option<DateTime<Utc>>) -> Self {
        self.password_expiration = Some(password_expiration);
        self.mask |= KADM5_PW_EXPIRATION as i64;
        self
    }

    /// Set the maximum ticket life for the principal
    ///
    /// Pass `None` to clear it. Defaults to not set
    pub fn max_life(mut self, max_life: Option<Duration>) -> Self {
        self.max_life = Some(max_life);
        self.mask |= KADM5_MAX_LIFE as i64;
        self
    }

    /// Set principal attributes
    ///
    /// By default no attributes are set
    pub fn attributes(mut self, attributes: PrincipalAttributes) -> Self {
        self.attributes = Some(attributes);
        self.mask |= KADM5_ATTRIBUTES as i64;
        self
    }

    /// Set the principal policy
    ///
    /// By default, the policy named `default` is used if it exists. If no policy should be set,
    /// pass `None` to this method
    pub fn policy(mut self, policy: Option<&str>) -> Self {
        let flag = if policy.is_some() {
            KADM5_POLICY
        } else {
            KADM5_POLICY_CLR
        };
        self.policy = Some(policy.map(String::from));
        self.mask |= flag as i64;
        self
    }

    /// Set the maximum renewable life of tickets for the principal
    ///
    /// Pass `None` to clear it. Defaults to not set
    pub fn max_renewable_life(mut self, max_renewable_life: Option<Duration>) -> Self {
        self.max_renewable_life = Some(max_renewable_life);
        self.mask |= KADM5_MAX_RLIFE as i64;
        self
    }

    /// How the principal key should be set
    ///
    /// Defaults to randkey
    pub fn key(mut self, key: &PrincipalBuilderKey) -> Self {
        self.key = key.clone();
        self
    }

    /// Create the principal
    pub fn create<K: KAdminImpl>(&self, kadmin: &K) -> Result<()> {
        kadmin.add_principal(self)?;
        Ok(())
    }
}

/// How the principal key should be set
#[derive(Clone, Debug)]
pub enum PrincipalBuilderKey {
    /// Provide a password to use
    Password(String),
    /// No key should be set on the principal
    NoKey,
    /// A random key should be generated for the principal. Tries `ServerRandKey` and falls back to
    /// `OldStyleRandKey`
    RandKey,
    /// A random key should be generated for the principal by the server
    ServerRandKey,
    /// Old-style random key. Creates the principal with [`KRB5_KDB_DISALLOW_ALL_TIX`] and a
    /// generated dummy key, then calls `randkey` on the principal and finally removes
    /// [`KRB5_KDB_DISALLOW_ALL_TIX`]
    OldStyleRandKey,
}

impl Default for PrincipalBuilderKey {
    fn default() -> Self {
        Self::RandKey
    }
}<|MERGE_RESOLUTION|>--- conflicted
+++ resolved
@@ -4,19 +4,14 @@
 
 use bitflags::bitflags;
 use chrono::{DateTime, Utc};
-use getset::Getters;
+use getset::{Getters, CopyGetters};
 use kadmin_sys::*;
 #[cfg(feature = "python")]
 use pyo3::prelude::*;
 
 use crate::{
-<<<<<<< HEAD
     conv::{c_string_to_string, ts_to_dt, unparse_name, delta_to_dur},
     error::Result,
-=======
-    conv::{c_string_to_string, delta_to_dur, ts_to_dt},
-    error::{Result, krb5_error_code_escape_hatch},
->>>>>>> 8398295c
     kadmin::{KAdmin, KAdminImpl},
 };
 
@@ -69,18 +64,13 @@
 }
 
 /// A kadm5 principal
-<<<<<<< HEAD
-#[derive(Debug, Getters)]
-#[getset(get = "pub")]
-=======
-#[derive(Debug)]
-#[allow(dead_code)] // TODO: remove me once implemented
+#[derive(Clone, Debug, Getters, CopyGetters)]
+#[getset(get_copy = "pub")]
 #[cfg_attr(feature = "python", pyclass(get_all))]
->>>>>>> 8398295c
 pub struct Principal {
     /// The principal name
+    #[getset(skip)]
     name: String,
-<<<<<<< HEAD
     /// When the principal expires
     expire_time: Option<DateTime<Utc>>,
     /// When the password was last changed
@@ -90,30 +80,21 @@
     /// Max ticket life
     max_life: Option<Duration>,
     /// Last principal to modify this principal
-    modified_by: String,
+    #[getset(skip)]
+    modified_by: Option<String>,
     /// When the principal was last modified
     modified_at: Option<DateTime<Utc>>,
     /// See [`PrincipalAttributes`]
     attributes: PrincipalAttributes,
     /// Current key version number
-=======
-    expire_time: Option<DateTime<Utc>>,
-    last_password_change: Option<DateTime<Utc>>,
-    password_expiration: Option<DateTime<Utc>>,
-    max_life: Option<Duration>,
-    modified_by: String,
-    modified_at: Option<DateTime<Utc>>,
-    // TODO: enum
-    attributes: i32,
->>>>>>> 8398295c
     kvno: u32,
     /// Master key version number
     mkvno: u32,
     /// Associated policy
+    #[getset(skip)]
     policy: Option<String>,
     /// Extra attributes
     aux_attributes: i64,
-<<<<<<< HEAD
     /// Max renewable ticket life
     max_renewable_life: Option<Duration>,
     /// When the last successful authentication occurred
@@ -121,11 +102,6 @@
     /// When the last failed authentication occurred
     last_failed: Option<DateTime<Utc>>,
     /// Number of failed authentication attempts
-=======
-    max_renewable_life: Option<Duration>,
-    last_success: Option<DateTime<Utc>>,
-    last_failed: Option<DateTime<Utc>>,
->>>>>>> 8398295c
     fail_auth_count: u32,
 }
 
@@ -133,17 +109,12 @@
     /// Create a [`Principal`] from [`_kadm5_principal_ent_t`]
     pub(crate) fn from_raw(kadmin: &KAdmin, entry: &_kadm5_principal_ent_t) -> Result<Self> {
         Ok(Self {
-            name: unparse_name(&kadmin.context, entry.principal)?,
+            name: unparse_name(&kadmin.context, entry.principal)?.unwrap(), // can never be None
             expire_time: ts_to_dt(entry.princ_expire_time)?,
             last_password_change: ts_to_dt(entry.last_pwd_change)?,
             password_expiration: ts_to_dt(entry.pw_expiration)?,
-<<<<<<< HEAD
-            max_life: delta_to_dur(entry.max_life),
+            max_life: delta_to_dur(entry.max_life.into()),
             modified_by: unparse_name(&kadmin.context, entry.mod_name)?,
-=======
-            max_life: delta_to_dur(entry.max_life.into()),
-            modified_by,
->>>>>>> 8398295c
             modified_at: ts_to_dt(entry.mod_date)?,
             attributes: PrincipalAttributes::from_bits_retain(entry.attributes),
             kvno: entry.kvno,
@@ -154,15 +125,26 @@
                 None
             },
             aux_attributes: entry.aux_attributes,
-<<<<<<< HEAD
-            max_renewable_life: delta_to_dur(entry.max_renewable_life),
-=======
             max_renewable_life: delta_to_dur(entry.max_renewable_life.into()),
->>>>>>> 8398295c
             last_success: ts_to_dt(entry.last_success)?,
             last_failed: ts_to_dt(entry.last_failed)?,
             fail_auth_count: entry.fail_auth_count,
         })
+    }
+
+    /// Name of the policy
+    pub fn name(&self) -> &str {
+        &self.name
+    }
+
+    /// Last principal to modify this principal
+    pub fn modified_by(&self) -> Option<&str> {
+        self.modified_by.as_deref()
+    }
+
+    /// Associated policy
+    pub fn policy(&self) -> Option<&str> {
+        self.policy.as_deref()
     }
 
     /// Construct a new [`PrincipalBuilder`] for a principal with `name`
