//! [`KAdmin`] interface to kadm5

#[cfg(feature = "client")]
use std::{ffi::CStr, mem::MaybeUninit};
use std::{
    ffi::CString,
    os::raw::{c_char, c_void},
    ptr::null_mut,
    sync::Mutex,
};

use kadmin_sys::*;

use crate::{
    context::Context,
    conv::{c_string_to_string, dt_to_ts, dur_to_delta},
    db_args::DbArgs,
    error::{Result, kadm5_ret_t_escape_hatch, krb5_error_code_escape_hatch},
    params::Params,
<<<<<<< HEAD
    principal::{Principal, PrincipalBuilder, PrincipalBuilderKey},
=======
    policy::{Policy, PolicyBuilder, PolicyModifier},
    principal::Principal,
>>>>>>> 8398295c
};

/// Lock acquired when creating or dropping a [`KAdmin`] instance
static KADMIN_INIT_LOCK: Mutex<()> = Mutex::new(());

/// Interface to kadm5
///
/// This interface is not thread safe. Consider creating one per thread where needed, or using the
/// [`sync::KAdmin`][`crate::sync::KAdmin`] interface that is thread safe.
#[derive(Debug)]
pub struct KAdmin {
    /// Kerberos context
    pub(crate) context: Context,
    /// Server handle for kadm5
    pub(crate) server_handle: *mut c_void,
}

/// Common methods for `KAdmin` implementations
pub trait KAdminImpl {
    /// Create a principal. Not yet implemented
    #[doc(alias("ank", "addprinc"))]
    fn add_principal(&self, _builder: &PrincipalBuilder) -> Result<()> {
        unimplemented!();
    }

    /// Delete a principal. Not yet implemented
    #[doc(alias = "delprinc")]
    fn delete_principal() {
        unimplemented!();
    }

    /// Modify a principal. Not yet implemented
    #[doc(alias = "modprinc")]
    fn modify_principal() {
        unimplemented!();
    }

    /// Rename a principal. Not yet implemented
    #[doc(alias = "renprinc")]
    fn rename_principal() {
        unimplemented!();
    }

    /// Retrieve a principal
    ///
    /// ```no_run
    /// # use crate::kadmin::{KAdmin, KAdminImpl};
    /// # #[cfg(feature = "client")]
    /// # fn example() {
    /// let kadm = kadmin::KAdmin::builder().with_ccache(None, None).unwrap();
    /// let princname = String::from("user@EXAMPLE.ORG");
    /// let principal = kadm.get_principal(&princname).unwrap();
    /// assert!(principal.is_some());
    /// # }
    /// ```
    #[doc(alias = "getprinc")]
    fn get_principal(&self, name: &str) -> Result<Option<Principal>>;

    /// Check if a principal exists
    ///
    /// ```no_run
    /// # use crate::kadmin::{KAdmin, KAdminImpl};
    /// # #[cfg(feature = "client")]
    /// # fn example() {
    /// let kadm = kadmin::KAdmin::builder().with_ccache(None, None).unwrap();
    /// let princname = String::from("user@EXAMPLE.ORG");
    /// assert!(kadm.principal_exists(&princname).unwrap());
    /// # }
    /// ```
    fn principal_exists(&self, name: &str) -> Result<bool> {
        Ok(self.get_principal(name)?.is_some())
    }

    /// Change a principal password
    ///
    /// Don't use this method directly. Instead, use [`Principal::change_password`]
    #[doc(alias = "cpw")]
    fn principal_change_password(&self, name: &str, password: &str) -> Result<()>;

    /// List principals
    ///
    /// `query` is a shell-style glob expression that can contain the wild-card characters `?`, `*`,
    /// and `[]`. All principal names matching the expression are retuned. If the expression
    /// does not contain an `@` character, an `@` character followed by the local realm is
    /// appended to the expression. If no query is provided, all principals are returned.
    ///
    /// ```no_run
    /// # use crate::kadmin::{KAdmin, KAdminImpl};
    /// # #[cfg(feature = "client")]
    /// # fn example() {
    /// let kadm = kadmin::KAdmin::builder().with_ccache(None, None).unwrap();
    /// for princ in kadm.list_principals(None).unwrap() {
    ///     println!("{princ}");
    /// }
    /// # }
    /// ```
    #[doc(alias("listprincs", "get_principals", "getprincs"))]
    fn list_principals(&self, query: Option<&str>) -> Result<Vec<String>>;

    /// Add a policy
    ///
    /// Don't use this method directly. Instead, use a [`PolicyBuilder`]
    #[doc(alias = "addpol")]
    fn add_policy(&self, builder: &PolicyBuilder) -> Result<()>;

    /// Modify a policy
    ///
    /// Don't use this method directly. Instead, use a [`PolicyModifier`], via [`Policy::modifier`]
    #[doc(alias = "modpol")]
    fn modify_policy(&self, modifier: &PolicyModifier) -> Result<()>;

    /// Delete a policy
    ///
    /// [`Policy::delete`] is also available
    #[doc(alias = "delpol")]
    fn delete_policy(&self, name: &str) -> Result<()>;

    /// Retrieve a policy
    ///
    /// ```no_run
    /// # use crate::kadmin::{KAdmin, KAdminImpl};
    /// # #[cfg(feature = "client")]
    /// # fn example() {
    /// let kadm = kadmin::KAdmin::builder().with_ccache(None, None).unwrap();
    /// let polname = String::from("mypol");
    /// let policy = kadm.get_policy(&polname).unwrap();
    /// assert!(policy.is_some());
    /// # }
    /// ```
    #[doc(alias = "getpol")]
    fn get_policy(&self, name: &str) -> Result<Option<Policy>>;

    /// Check if a policy exists
    ///
    /// ```no_run
    /// # use crate::kadmin::{KAdmin, KAdminImpl};
    /// # #[cfg(feature = "client")]
    /// # fn example() {
    /// let kadm = kadmin::KAdmin::builder().with_ccache(None, None).unwrap();
    /// let polname = String::from("mypol");
    /// assert!(kadm.policy_exists(&polname).unwrap());
    /// # }
    /// ```
    fn policy_exists(&self, name: &str) -> Result<bool> {
        Ok(self.get_policy(name)?.is_some())
    }

    /// List policies
    ///
    /// `query` is a shell-style glob expression that can contain the wild-card characters `?`, `*`,
    /// and `[]`. All policy names matching the expression are returned. If no query is provided,
    /// all existing policy names are returned.
    ///
    /// ```no_run
    /// # use crate::kadmin::{KAdmin, KAdminImpl};
    /// # #[cfg(feature = "client")]
    /// # fn example() {
    /// let kadm = kadmin::KAdmin::builder().with_ccache(None, None).unwrap();
    /// for princ in kadm.list_principals(None).unwrap() {
    ///     println!("{princ}");
    /// }
    /// # }
    /// ```
    #[doc(alias("listpols", "get_policies", "getpols"))]
    fn list_policies(&self, query: Option<&str>) -> Result<Vec<String>>;
}

impl KAdmin {
    /// Construct a new [`KAdminBuilder`]
    pub fn builder() -> KAdminBuilder {
        KAdminBuilder::default()
    }
}

impl KAdminImpl for KAdmin {
    fn add_principal(&self, builder: &PrincipalBuilder) -> Result<()> {
        let mut entry = _kadm5_principal_ent_t::default();
        let mut mask = builder.mask;

        let name = CString::new(builder.name.clone())?;
        let code = unsafe {
            krb5_parse_name(self.context.context, name.as_ptr().cast_mut(), &mut entry.principal)
        };
        krb5_error_code_escape_hatch(&self.context, code)?;

        if let Some(expire_time) = builder.expire_time {
            entry.princ_expire_time = dt_to_ts(expire_time)?;
        }
        if let Some(password_expiration) = builder.password_expiration {
            entry.pw_expiration = dt_to_ts(password_expiration)?;
        }
        if let Some(max_life) = builder.max_life {
            entry.max_life = dur_to_delta(max_life)?;
        }
        if let Some(attributes) = builder.attributes {
            entry.attributes = attributes.bits();
        }
        // TODO: policy
        if let Some(max_renewable_life) = builder.max_renewable_life {
            entry.max_renewable_life = dur_to_delta(max_renewable_life)?;
        }

        let prepare_dummy_pass = || {
            let mut dummy_pass = String::with_capacity(256);
            dummy_pass.push_str("6F a[");
            for i in dummy_pass.len()..=256 {
                dummy_pass.push((b'a' + ((i % 26) as u8)) as char);
            }
            CString::new(dummy_pass)
        };

        let pass = match &builder.key {
            PrincipalBuilderKey::Password(key) => Some(CString::new(key.clone())?),
            PrincipalBuilderKey::NoKey => {
                mask |= KADM5_KEY_DATA as i64;
                None
            },
            PrincipalBuilderKey::RandKey => None,
            PrincipalBuilderKey::ServerRandKey => None,
            PrincipalBuilderKey::OldStyleRandKey => Some(prepare_dummy_pass()?),
        };
        let raw_pass = if let Some(pass) = pass {
            pass.as_ptr().cast_mut()
        } else { null_mut() };

        let code = unsafe {
            kadm5_create_principal(self.server_handle, &mut entry, mask, raw_pass)
        };
        kadm5_ret_t_escape_hatch(&self.context, code)?;
        Ok(())
    }

    fn get_principal(&self, name: &str) -> Result<Option<Principal>> {
        let mut temp_princ = null_mut();
        let name = CString::new(name)?;
        let code = unsafe {
            krb5_parse_name(
                self.context.context,
                name.as_ptr().cast_mut(),
                &mut temp_princ,
            )
        };
        krb5_error_code_escape_hatch(&self.context, code)?;
        let mut principal_ent = _kadm5_principal_ent_t::default();
        let code = unsafe {
            kadm5_get_principal(
                self.server_handle,
                temp_princ,
                &mut principal_ent,
                KADM5_PRINCIPAL_NORMAL_MASK as i64,
            )
        };
        unsafe {
            krb5_free_principal(self.context.context, temp_princ);
        }
        if code == KADM5_UNK_PRINC as i64 {
            return Ok(None);
        }
        kadm5_ret_t_escape_hatch(&self.context, code)?;
        let principal = Principal::from_raw(self, &principal_ent)?;
        let code = unsafe { kadm5_free_principal_ent(self.server_handle, &mut principal_ent) };
        kadm5_ret_t_escape_hatch(&self.context, code)?;
        Ok(Some(principal))
    }

    fn principal_change_password(&self, name: &str, password: &str) -> Result<()> {
        let mut temp_princ = null_mut();
        let name = CString::new(name)?;
        let password = CString::new(password)?;
        let code = unsafe {
            krb5_parse_name(
                self.context.context,
                name.as_ptr().cast_mut(),
                &mut temp_princ,
            )
        };
        krb5_error_code_escape_hatch(&self.context, code)?;
        let code = unsafe {
            kadm5_chpass_principal(self.server_handle, temp_princ, password.as_ptr().cast_mut())
        };
        unsafe {
            krb5_free_principal(self.context.context, temp_princ);
        }
        kadm5_ret_t_escape_hatch(&self.context, code)?;
        Ok(())
    }

    fn list_principals(&self, query: Option<&str>) -> Result<Vec<String>> {
        let query = CString::new(query.unwrap_or("*"))?;
        let mut count = 0;
        let mut princs: *mut *mut c_char = null_mut();
        let code = unsafe {
            kadm5_get_principals(
                self.server_handle,
                query.as_ptr().cast_mut(),
                &mut princs,
                &mut count,
            )
        };
        kadm5_ret_t_escape_hatch(&self.context, code)?;
        let mut result = Vec::with_capacity(count as usize);
        if count == 0 {
            return Ok(result);
        }
        for raw in unsafe { std::slice::from_raw_parts(princs, count as usize) }.iter() {
            result.push(c_string_to_string(*raw)?);
        }
        unsafe {
            kadm5_free_name_list(self.server_handle, princs, count);
        }
        Ok(result)
    }

    fn add_policy(&self, builder: &PolicyBuilder) -> Result<()> {
        let mut entry = unsafe { builder.make_entry() }?;
        let mask = builder.mask | KADM5_POLICY as i64;
        let code = unsafe { kadm5_create_policy(self.server_handle, &mut entry.raw, mask) };
        kadm5_ret_t_escape_hatch(&self.context, code)?;
        Ok(())
    }

    fn modify_policy(&self, modifier: &PolicyModifier) -> Result<()> {
        let mut entry = unsafe { modifier.make_entry() }?;
        let code =
            unsafe { kadm5_modify_policy(self.server_handle, &mut entry.raw, modifier.mask) };
        kadm5_ret_t_escape_hatch(&self.context, code)?;
        Ok(())
    }

    fn delete_policy(&self, name: &str) -> Result<()> {
        let name = CString::new(name)?;
        let code = unsafe { kadm5_delete_policy(self.server_handle, name.as_ptr().cast_mut()) };
        kadm5_ret_t_escape_hatch(&self.context, code)?;
        Ok(())
    }

    fn get_policy(&self, name: &str) -> Result<Option<Policy>> {
        let name = CString::new(name)?;
        let mut policy_ent = _kadm5_policy_ent_t::default();
        let code = unsafe {
            kadm5_get_policy(
                self.server_handle,
                name.as_ptr().cast_mut(),
                &mut policy_ent,
            )
        };
        if code == KADM5_UNK_POLICY as i64 {
            return Ok(None);
        }
        kadm5_ret_t_escape_hatch(&self.context, code)?;
        let policy = Policy::from_raw(&policy_ent)?;
        let code = unsafe { kadm5_free_policy_ent(self.server_handle, &mut policy_ent) };
        kadm5_ret_t_escape_hatch(&self.context, code)?;
        Ok(Some(policy))
    }

    fn list_policies(&self, query: Option<&str>) -> Result<Vec<String>> {
        let query = CString::new(query.unwrap_or("*"))?;
        let mut count = 0;
        let mut policies: *mut *mut c_char = null_mut();
        let code = unsafe {
            kadm5_get_policies(
                self.server_handle,
                query.as_ptr().cast_mut(),
                &mut policies,
                &mut count,
            )
        };
        kadm5_ret_t_escape_hatch(&self.context, code)?;
        let mut result = Vec::with_capacity(count as usize);
        if count == 0 {
            return Ok(result);
        }
        for raw in unsafe { std::slice::from_raw_parts(policies, count as usize) }.iter() {
            result.push(c_string_to_string(*raw)?);
        }
        unsafe {
            kadm5_free_name_list(self.server_handle, policies, count);
        }
        Ok(result)
    }
}

impl Drop for KAdmin {
    fn drop(&mut self) {
        let _guard = KADMIN_INIT_LOCK
            .lock()
            .expect("Failed to lock kadmin for de-initialization.");
        unsafe {
            kadm5_flush(self.server_handle);
            kadm5_destroy(self.server_handle);
        }
    }
}

/// [`KAdmin`] builder
#[derive(Debug, Default)]
pub struct KAdminBuilder {
    context: Option<Context>,
    params: Option<Params>,
    db_args: Option<DbArgs>,
}

impl KAdminBuilder {
    /// Set the [`Context`] to use for this [`KAdmin`] instance
    pub fn context(mut self, context: Context) -> Self {
        self.context = Some(context);
        self
    }

    /// Provide additional [`Params`] to this [`KAdmin`] instance
    pub fn params(mut self, params: Params) -> Self {
        self.params = Some(params);
        self
    }

    /// Provide additional [`DbArgs`] to this [`KAdmin`] instance
    pub fn db_args(mut self, db_args: DbArgs) -> Self {
        self.db_args = Some(db_args);
        self
    }

    /// Construct a [`KAdmin`] object that isn't initialized yet from the builder inputs
    fn get_kadmin(self) -> Result<(KAdmin, Params, DbArgs)> {
        let params = self.params.unwrap_or_default();
        let db_args = self.db_args.unwrap_or_default();
        let context = self.context.unwrap_or(Context::new()?);
        let kadmin = KAdmin {
            context,
            server_handle: null_mut(),
        };
        Ok((kadmin, params, db_args))
    }

    /// Construct a [`KAdmin`] object from this builder using a client name (usually a principal
    /// name) and a password
    #[cfg(any(feature = "client", doc))]
    #[cfg_attr(docsrs, doc(cfg(feature = "client")))]
    pub fn with_password(self, client_name: &str, password: &str) -> Result<KAdmin> {
        let _guard = KADMIN_INIT_LOCK
            .lock()
            .expect("Failed to lock context initialization.");

        let (mut kadmin, params, db_args) = self.get_kadmin()?;

        let client_name = CString::new(client_name)?;
        let password = CString::new(password)?;
        let service_name = KADM5_ADMIN_SERVICE.to_owned();

        let mut params = params;

        let code = unsafe {
            kadm5_init_with_password(
                kadmin.context.context,
                client_name.as_ptr().cast_mut(),
                password.as_ptr().cast_mut(),
                service_name.as_ptr().cast_mut(),
                &mut params.params,
                KADM5_STRUCT_VERSION,
                KADM5_API_VERSION_2,
                db_args.db_args,
                &mut kadmin.server_handle,
            )
        };

        drop(_guard);

        kadm5_ret_t_escape_hatch(&kadmin.context, code)?;

        Ok(kadmin)
    }

    /// Construct a [`KAdmin`] object from this builder using an optional client name (usually a
    /// principal name) and an optional keytab
    ///
    /// If no client name is provided, `host/hostname` will be used
    ///
    /// If no keytab is provided, the default keytab will be used
    #[cfg(any(feature = "client", doc))]
    #[cfg_attr(docsrs, doc(cfg(feature = "client")))]
    pub fn with_keytab(self, client_name: Option<&str>, keytab: Option<&str>) -> Result<KAdmin> {
        let _guard = KADMIN_INIT_LOCK
            .lock()
            .expect("Failed to lock context initialization.");

        let (mut kadmin, params, db_args) = self.get_kadmin()?;

        let client_name = if let Some(client_name) = client_name {
            CString::new(client_name)?
        } else {
            let mut princ_ptr: MaybeUninit<krb5_principal> = MaybeUninit::zeroed();
            let code = unsafe {
                krb5_sname_to_principal(
                    kadmin.context.context,
                    null_mut(),
                    CString::new("host")?.as_ptr().cast_mut(),
                    KRB5_NT_SRV_HST as i32,
                    princ_ptr.as_mut_ptr(),
                )
            };
            krb5_error_code_escape_hatch(&kadmin.context, code)?;
            let princ = unsafe { princ_ptr.assume_init() };
            let mut raw_client_name: *mut c_char = null_mut();
            let code =
                unsafe { krb5_unparse_name(kadmin.context.context, princ, &mut raw_client_name) };
            krb5_error_code_escape_hatch(&kadmin.context, code)?;
            unsafe {
                krb5_free_principal(kadmin.context.context, princ);
            }
            let client_name = unsafe { CStr::from_ptr(raw_client_name) }.to_owned();
            unsafe {
                krb5_free_unparsed_name(kadmin.context.context, raw_client_name);
            }
            client_name
        };
        let keytab = if let Some(keytab) = keytab {
            CString::new(keytab)?
        } else {
            CString::new("/etc/krb5.keytab")?
        };
        let service_name = KADM5_ADMIN_SERVICE.to_owned();

        let mut params = params;

        let code = unsafe {
            kadm5_init_with_skey(
                kadmin.context.context,
                client_name.as_ptr().cast_mut(),
                keytab.as_ptr().cast_mut(),
                service_name.as_ptr().cast_mut(),
                &mut params.params,
                KADM5_STRUCT_VERSION,
                KADM5_API_VERSION_2,
                db_args.db_args,
                &mut kadmin.server_handle,
            )
        };

        drop(_guard);

        kadm5_ret_t_escape_hatch(&kadmin.context, code)?;

        Ok(kadmin)
    }

    /// Construct a [`KAdmin`] object from this builder using an optional client name (usually a
    /// principal name) and an optional credentials cache name
    ///
    /// If no client name is provided, the default principal from the credentials cache will be
    /// used
    ///
    /// If no credentials cache name is provided, the default credentials cache will be used
    #[cfg(any(feature = "client", doc))]
    #[cfg_attr(docsrs, doc(cfg(feature = "client")))]
    pub fn with_ccache(
        self,
        client_name: Option<&str>,
        ccache_name: Option<&str>,
    ) -> Result<KAdmin> {
        let _guard = KADMIN_INIT_LOCK
            .lock()
            .expect("Failed to lock context initialization.");

        let (mut kadmin, params, db_args) = self.get_kadmin()?;

        let ccache = {
            let mut ccache: MaybeUninit<krb5_ccache> = MaybeUninit::zeroed();
            let code = if let Some(ccache_name) = ccache_name {
                let ccache_name = CString::new(ccache_name)?;
                unsafe {
                    krb5_cc_resolve(
                        kadmin.context.context,
                        ccache_name.as_ptr().cast_mut(),
                        ccache.as_mut_ptr(),
                    )
                }
            } else {
                unsafe { krb5_cc_default(kadmin.context.context, ccache.as_mut_ptr()) }
            };
            krb5_error_code_escape_hatch(&kadmin.context, code)?;
            unsafe { ccache.assume_init() }
        };

        let client_name = if let Some(client_name) = client_name {
            CString::new(client_name)?
        } else {
            let mut princ_ptr: MaybeUninit<krb5_principal> = MaybeUninit::zeroed();
            let code = unsafe {
                krb5_cc_get_principal(kadmin.context.context, ccache, princ_ptr.as_mut_ptr())
            };
            krb5_error_code_escape_hatch(&kadmin.context, code)?;
            let princ = unsafe { princ_ptr.assume_init() };
            let mut raw_client_name: *mut c_char = null_mut();
            let code =
                unsafe { krb5_unparse_name(kadmin.context.context, princ, &mut raw_client_name) };
            krb5_error_code_escape_hatch(&kadmin.context, code)?;
            unsafe {
                krb5_free_principal(kadmin.context.context, princ);
            }
            let client_name = unsafe { CStr::from_ptr(raw_client_name) }.to_owned();
            unsafe {
                krb5_free_unparsed_name(kadmin.context.context, raw_client_name);
            }
            client_name
        };
        let service_name = KADM5_ADMIN_SERVICE.to_owned();

        let mut params = params;

        let code = unsafe {
            kadm5_init_with_creds(
                kadmin.context.context,
                client_name.as_ptr().cast_mut(),
                ccache,
                service_name.as_ptr().cast_mut(),
                &mut params.params,
                KADM5_STRUCT_VERSION,
                KADM5_API_VERSION_2,
                db_args.db_args,
                &mut kadmin.server_handle,
            )
        };

        unsafe {
            krb5_cc_close(kadmin.context.context, ccache);
        }

        drop(_guard);

        kadm5_ret_t_escape_hatch(&kadmin.context, code)?;

        Ok(kadmin)
    }

    /// Not implemented
    #[cfg(any(feature = "client", doc))]
    #[cfg_attr(docsrs, doc(cfg(feature = "client")))]
    pub fn with_anonymous(self, _client_name: &str) -> Result<KAdmin> {
        let _guard = KADMIN_INIT_LOCK
            .lock()
            .expect("Failed to lock context initialization.");

        let (mut _kadmin, _params, _db_args) = self.get_kadmin()?;

        unimplemented!();
    }

    /// Construct a [`KAdmin`] object from this builder for local database manipulation.
    #[cfg(any(feature = "local", doc))]
    #[cfg_attr(docsrs, doc(cfg(feature = "local")))]
    pub fn with_local(self) -> Result<KAdmin> {
        let _guard = KADMIN_INIT_LOCK
            .lock()
            .expect("Failed to lock context initialization.");

        let (mut kadmin, params, db_args) = self.get_kadmin()?;

        let client_name = if let Some(default_realm) = &kadmin.context.default_realm {
            let mut concat = CString::new("root/admin@")?.into_bytes();
            concat.extend_from_slice(default_realm.to_bytes_with_nul());
            CString::from_vec_with_nul(concat)?
        } else {
            CString::new("root/admin")?
        };
        let service_name = KADM5_ADMIN_SERVICE.to_owned();

        let mut params = params;

        let code = unsafe {
            kadm5_init_with_creds(
                kadmin.context.context,
                client_name.as_ptr().cast_mut(),
                null_mut(),
                service_name.as_ptr().cast_mut(),
                &mut params.params,
                KADM5_STRUCT_VERSION,
                KADM5_API_VERSION_2,
                db_args.db_args,
                &mut kadmin.server_handle,
            )
        };

        drop(_guard);

        kadm5_ret_t_escape_hatch(&kadmin.context, code)?;

        Ok(kadmin)
    }
}<|MERGE_RESOLUTION|>--- conflicted
+++ resolved
@@ -17,12 +17,8 @@
     db_args::DbArgs,
     error::{Result, kadm5_ret_t_escape_hatch, krb5_error_code_escape_hatch},
     params::Params,
-<<<<<<< HEAD
     principal::{Principal, PrincipalBuilder, PrincipalBuilderKey},
-=======
     policy::{Policy, PolicyBuilder, PolicyModifier},
-    principal::Principal,
->>>>>>> 8398295c
 };
 
 /// Lock acquired when creating or dropping a [`KAdmin`] instance
