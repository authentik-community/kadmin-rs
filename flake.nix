--- conflicted
+++ resolved
@@ -22,10 +22,10 @@
         ];
       });
   in
-    eachDefaultSystem (system: let
+    eachDefaultSystem
+    (system: let
       pkgs = nixpkgsFor.${system};
     in {
-<<<<<<< HEAD
       devShell =
         pkgs.mkShell
         {
@@ -34,8 +34,8 @@
             (rust-bin.fromRustupToolchainFile ./rust-toolchain.toml)
             sccache
 
-            poetry
-            python3Full
+            python314
+            uv
 
             clang
             glibc
@@ -58,6 +58,7 @@
           RUST_BACKTRACE = 1;
           RUSTC_WRAPPER = "sccache";
           LIBCLANG_PATH = "${pkgs.libclang.lib}/lib";
+          UV_NO_BINARY_PACKAGE = "ruff";
 
           KADMIN_MIT_CLIENT_INCLUDES = "${pkgs.krb5.dev}/include";
           KADMIN_MIT_SERVER_INCLUDES = "${pkgs.krb5.dev}/include";
@@ -76,38 +77,5 @@
           SYSTEM_DEPS_KADM5CLNT_LIB = "kadm5clnt_mit";
           SYSTEM_DEPS_KADM5CLNT_INCLUDE = "${pkgs.krb5.dev}/include";
         };
-=======
-      devShell = pkgs.mkShell {
-        buildInputs = with pkgs; [
-          (lib.hiPrio rust-bin.nightly.latest.rustfmt)
-          (rust-bin.fromRustupToolchainFile ./rust-toolchain.toml)
-          sccache
-
-          python314
-          uv
-
-          clang
-          glibc
-          krb5.dev
-          krb5.out
-          libclang
-          openssl
-          pkg-config
-
-          cargo-msrv
-          cargo-release
-          cargo-workspaces
-          git
-          just
-          valgrind
-        ];
-
-        RUST_SRC_PATH = "${pkgs.rust.packages.stable.rustPlatform.rustLibSrc}";
-        RUST_BACKTRACE = 1;
-        RUSTC_WRAPPER = "sccache";
-        LIBCLANG_PATH = "${pkgs.libclang.lib}/lib";
-        UV_NO_BINARY_PACKAGE = "ruff";
-      };
->>>>>>> e61e61ef
     });
 }