--- conflicted
+++ resolved
@@ -29,30 +29,15 @@
           - ruff
     runs-on: ubuntu-latest
     steps:
-<<<<<<< HEAD
-      - uses: actions/checkout@v4
-      - name: Setup Python & deps
-        uses: astral-sh/setup-uv@v5
-=======
-      - uses: actions/checkout@v5
-      - run: pipx install poetry || true
-      - uses: actions/setup-python@v6
-        with:
-          python-version-file: "pyproject.toml"
-          cache: "poetry"
-      - run: poetry install --only=dev
+      - uses: actions/checkout@v5
+      - name: Setup Python & deps
+        uses: astral-sh/setup-uv@v5
       - uses: mozilla-actions/sccache-action@v0.0.9
->>>>>>> b4e20c26
       - uses: actions-rust-lang/setup-rust-toolchain@v1
       - uses: taiki-e/install-action@v2
         with:
-<<<<<<< HEAD
-          tool: just,sccache
+          tool: just
       - run: uv run just ci-lint-${{ matrix.job }}
-=======
-          tool: just
-      - run: poetry run just ci-lint-${{ matrix.job }}
->>>>>>> b4e20c26
   build:
     strategy:
       fail-fast: false
@@ -68,32 +53,17 @@
           - "3.14t"
     runs-on: ubuntu-latest
     steps:
-<<<<<<< HEAD
-      - uses: actions/checkout@v4
+      - uses: actions/checkout@v5
       - name: Setup Python & deps
         uses: astral-sh/setup-uv@v5
         with:
           python-version: ${{ matrix.python-version }}
-=======
-      - uses: actions/checkout@v5
-      - run: pipx install poetry || true
-      - uses: actions/setup-python@v6
-        with:
-          python-version: ${{ matrix.python-version }}
-          cache: "poetry"
-      - run: poetry install --only=dev
       - uses: mozilla-actions/sccache-action@v0.0.9
->>>>>>> b4e20c26
       - uses: actions-rust-lang/setup-rust-toolchain@v1
       - uses: taiki-e/install-action@v2
         with:
-<<<<<<< HEAD
-          tool: just,sccache
+          tool: just
       - run: uv run just ci-build-python
-=======
-          tool: just
-      - run: poetry run just ci-build-python
->>>>>>> b4e20c26
       - uses: actions/upload-artifact@v4
         with:
           name: python-${{ matrix.python-version }}-build
@@ -120,17 +90,9 @@
     env:
       KRB5_TRACE: /dev/stderr
     steps:
-<<<<<<< HEAD
-      - uses: actions/checkout@v4
-      - name: Setup Python & deps
-        uses: astral-sh/setup-uv@v5
-=======
-      - uses: actions/checkout@v5
-      - shell: bash
-        run: |
-          pipx install poetry || true
-      - uses: actions/setup-python@v6
->>>>>>> b4e20c26
+      - uses: actions/checkout@v5
+      - name: Setup Python & deps
+        uses: astral-sh/setup-uv@v5
         with:
           python-version: ${{ matrix.python-version }}
       - uses: taiki-e/install-action@v2
@@ -160,17 +122,8 @@
       - uses: actions/checkout@v5
         with:
           fetch-depth: 0
-<<<<<<< HEAD
-      - name: Setup Python & deps
-        uses: astral-sh/setup-uv@v5
-=======
-      - run: pipx install poetry || true
-      - uses: actions/setup-python@v6
-        with:
-          python-version-file: pyproject.toml
-          cache: "poetry"
-      - run: poetry install --only=dev
->>>>>>> b4e20c26
+      - name: Setup Python & deps
+        uses: astral-sh/setup-uv@v5
       - uses: taiki-e/install-action@v2
         with:
           tool: just
@@ -188,17 +141,8 @@
       - uses: actions/checkout@v5
         with:
           fetch-depth: 0
-<<<<<<< HEAD
-      - name: Setup Python & deps
-        uses: astral-sh/setup-uv@v5
-=======
-      - run: pipx install poetry || true
-      - uses: actions/setup-python@v6
-        with:
-          python-version-file: pyproject.toml
-          cache: "poetry"
-      - run: poetry install --only=dev
->>>>>>> b4e20c26
+      - name: Setup Python & deps
+        uses: astral-sh/setup-uv@v5
       - id: set-matrix
         name: compute matrix
         run: |
