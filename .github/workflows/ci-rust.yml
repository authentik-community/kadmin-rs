--- conflicted
+++ resolved
@@ -68,33 +68,11 @@
     env:
       KRB5_TRACE: /dev/stderr
     steps:
-<<<<<<< HEAD
-      - uses: actions/checkout@v4
+      - uses: actions/checkout@v5
       - name: Setup Python & deps
         uses: astral-sh/setup-uv@v5
-      - name: Setup rust
-        uses: actions-rust-lang/setup-rust-toolchain@v1
-      - uses: actions/github-script@v7
-        with:
-          script: |
-            core.exportVariable('ACTIONS_CACHE_URL', process.env.ACTIONS_CACHE_URL || '');
-            core.exportVariable('ACTIONS_RUNTIME_TOKEN', process.env.ACTIONS_RUNTIME_TOKEN || '');
-=======
-      - uses: actions/checkout@v5
-      - name: Install poetry & deps
-        shell: bash
-        run: |
-          pipx install poetry || true
-      - name: Setup python and restore poetry
-        uses: actions/setup-python@v6
-        with:
-          python-version: "3.12" # same version as python3-dev
-          cache: "poetry"
-      - name: Install Python dependencies
-        run: poetry install --only=test
       - uses: mozilla-actions/sccache-action@v0.0.9
       - uses: actions-rust-lang/setup-rust-toolchain@v1
->>>>>>> b4e20c26
       - uses: taiki-e/install-action@v2
         with:
           tool: just
